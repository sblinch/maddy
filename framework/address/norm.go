/*
Maddy Mail Server - Composable all-in-one email server.
Copyright © 2019-2020 Max Mazurov <fox.cpp@disroot.org>, Maddy Mail Server contributors

This program is free software: you can redistribute it and/or modify
it under the terms of the GNU General Public License as published by
the Free Software Foundation, either version 3 of the License, or
(at your option) any later version.

This program is distributed in the hope that it will be useful,
but WITHOUT ANY WARRANTY; without even the implied warranty of
MERCHANTABILITY or FITNESS FOR A PARTICULAR PURPOSE.  See the
GNU General Public License for more details.

You should have received a copy of the GNU General Public License
along with this program.  If not, see <https://www.gnu.org/licenses/>.
*/

package address

import (
	"fmt"
	"strings"
	"unicode/utf8"

	"github.com/foxcpp/maddy/framework/dns"
	"golang.org/x/net/idna"
	"golang.org/x/text/secure/precis"
	"golang.org/x/text/unicode/norm"
)

// ForLookup transforms the local-part of the address into a canonical form
// usable for map lookups or direct comparisons.
//
// If Equal(addr1, addr2) == true, then ForLookup(addr1) == ForLookup(addr2).
//
// On error, case-folded addr is also returned.
func ForLookup(addr string) (string, error) {
	mbox, domain, err := Split(addr)
	if err != nil {
		return strings.ToLower(addr), err
	}

	if domain != "" {
		domain, err = dns.ForLookup(domain)
		if err != nil {
			return strings.ToLower(addr), err
		}
	}

	mbox = strings.ToLower(norm.NFC.String(mbox))

	if domain == "" {
		return mbox, nil
	}

	return mbox + "@" + domain, nil
}

// CleanDomain returns the address with the domain part converted into its canonical form.
//
// More specifically, converts the domain part of the address to U-labels,
// normalizes it to NFC and then case-folds it.
//
// Original value is also returned on the error.
func CleanDomain(addr string) (string, error) {
	mbox, domain, err := Split(addr)
	if err != nil {
		return addr, err
	}

	uDomain, err := idna.ToUnicode(domain)
	if err != nil {
		return addr, err
	}
	uDomain = strings.ToLower(norm.NFC.String(uDomain))

	if domain == "" {
		return mbox, nil
	}

	return mbox + "@" + uDomain, nil
}

// Equal reports whether addr1 and addr2 are considered to be
// case-insensitively equivalent.
//
// The equivalence is defined to be the conjunction of IDN label equivalence
// for the domain part and canonical equivalence* of the local-part converted
// to lower case.
//
// * IDN label equivalence is defined by RFC 5890 Section 2.3.2.4.
// ** Canonical equivalence is defined by UAX #15.
//
// Equivalence for malformed addresses is defined using regular byte-string
// comparison with case-folding applied.
func Equal(addr1, addr2 string) bool {
	// Short circuit. If they are bit-equivalent, then they are also canonically
	// equivalent.
	if addr1 == addr2 {
		return true
	}

	uAddr1, _ := ForLookup(addr1)
	uAddr2, _ := ForLookup(addr2)
	return uAddr1 == uAddr2
}

func IsASCII(s string) bool {
	for _, ch := range s {
		if ch > utf8.RuneSelf {
			return false
		}
	}
	return true
}

<<<<<<< HEAD
// PRECISFold applies UsernameCaseMapped to the local part and dns.ForLookup
// to domain part of the address.
func PRECISFold(addr string) (string, error) {
	return precisEmail(addr, precis.UsernameCaseMapped)
}

// PRECIS applies UsernameCasePreserved to the local part and dns.ForLookup
// to domain part of the address.
func PRECIS(addr string) (string, error) {
	return precisEmail(addr, precis.UsernameCasePreserved)
}

func precisEmail(addr string, profile *precis.Profile) (string, error) {
	mbox, domain, err := Split(addr)
	if err != nil {
		return "", fmt.Errorf("address: precis: %w", err)
	}

	// PRECISFold is not included in the regular address.ForLookup since it reduces
	// the range of valid addresses to a subset of actually valid values.
	// PRECISFold is a matter of our own local policy, not a general rule for all
	// email addresses.

	// Side note: For used profiles, there is no practical difference between
	// CompareKey and String.
	mbox, err = profile.CompareKey(mbox)
	if err != nil {
		return "", fmt.Errorf("address: precis: %w", err)
	}

	domain, err = dns.ForLookup(domain)
	if err != nil {
		return "", fmt.Errorf("address: precis: %w", err)
	}

	return mbox + "@" + domain, nil
=======
func FQDNDomain(addr string) string {
	if strings.HasSuffix(addr, ".") {
		return addr
	}
	return addr + "."
>>>>>>> c8659ad1
}<|MERGE_RESOLUTION|>--- conflicted
+++ resolved
@@ -115,7 +115,13 @@
 	return true
 }
 
-<<<<<<< HEAD
+func FQDNDomain(addr string) string {
+	if strings.HasSuffix(addr, ".") {
+		return addr
+	}
+	return addr + "."
+}
+
 // PRECISFold applies UsernameCaseMapped to the local part and dns.ForLookup
 // to domain part of the address.
 func PRECISFold(addr string) (string, error) {
@@ -152,11 +158,4 @@
 	}
 
 	return mbox + "@" + domain, nil
-=======
-func FQDNDomain(addr string) string {
-	if strings.HasSuffix(addr, ".") {
-		return addr
-	}
-	return addr + "."
->>>>>>> c8659ad1
 }